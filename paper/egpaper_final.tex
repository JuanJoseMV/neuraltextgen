--- conflicted
+++ resolved
@@ -6,12 +6,6 @@
 \usepackage{graphicx}
 \usepackage{amsmath}
 \usepackage{amssymb}
-<<<<<<< HEAD
-\usepackage{cite}
-=======
-\usepackage{biblatex}
-\graphicspath{ {images/} }
->>>>>>> 33b07e4d
 
 % Include other packages here, before hyperref.
 
@@ -120,19 +114,12 @@
 BERT is a language representation model designed to achieve state-of-art results
 in several natural language processing tasks such as question answering and language inference.
 BERT is trained on masked language modeling objective, in which it predicts a word given its
-<<<<<<< HEAD
 left and right context.
 Given this behavior, it is possible to deduct that BERT is not the most
 indicated model for text generation tasks.
 However, \cite{wang2019bert} have demonstrated why it is possible to use BERT as a traditional
 language model by means of showing that BERT is a combination of a 'Markov random field
 language model (MRF-LM), with pseudo Log-Likelihood training'.
-=======
-left and right context, given this behavior it is possible to deduct that BERT is not the most
-indicated model for text generation tasks, however have demonstrated why
-it is possible to use BERT as a traditional language model by means of showing that BERT is a
-combination of a 'Markov random field language model (MRF-LM), with pseudo Log-Likelihood training'. \cite{Wang2019BERTHA}
->>>>>>> 33b07e4d
 
 This conclusion allows using BERT as a generative model of sentences to either score a sentence or
 sample a sentence.
@@ -168,8 +155,7 @@
 
 \subsubsection{Using the attention mechanism to improve the sampling method.}
 When a token is predicted, it is possible to know which tokens of the context were more relevant to
-retrieve the prediction based on the attention weights.
-This information is a very meaningful insight to improve
+retrieve the prediction based on the attention weights. This information is a very meaningful insight to improve
 the way in which the sampling method is made.
 
 To make the sampling in the iteration t we design the following procedure:
